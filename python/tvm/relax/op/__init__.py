# Licensed to the Apache Software Foundation (ASF) under one
# or more contributor license agreements.  See the NOTICE file
# distributed with this work for additional information
# regarding copyright ownership.  The ASF licenses this file
# to you under the Apache License, Version 2.0 (the
# "License"); you may not use this file except in compliance
# with the License.  You may obtain a copy of the License at
#
#   http://www.apache.org/licenses/LICENSE-2.0
#
# Unless required by applicable law or agreed to in writing,
# software distributed under the License is distributed on an
# "AS IS" BASIS, WITHOUT WARRANTIES OR CONDITIONS OF ANY
# KIND, either express or implied.  See the License for the
# specific language governing permissions and limitations
# under the License.
# pylint: disable=wildcard-import, redefined-builtin
"""Relax core operators."""

# Operators
from .base import *
from .binary import *
from .create import *
<<<<<<< HEAD
from .manipulate import *
=======
from .linear_algebra import *
>>>>>>> b39d11a3
from .op_attrs import *
from .search import *
from .set import *
from .statistical import *
from .ternary import *
from .unary import *
from . import builtin
from . import image
from . import memory
from . import nn<|MERGE_RESOLUTION|>--- conflicted
+++ resolved
@@ -21,11 +21,8 @@
 from .base import *
 from .binary import *
 from .create import *
-<<<<<<< HEAD
 from .manipulate import *
-=======
 from .linear_algebra import *
->>>>>>> b39d11a3
 from .op_attrs import *
 from .search import *
 from .set import *
